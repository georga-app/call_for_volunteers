from datetime import datetime
import functools
import uuid

from django.core.exceptions import ValidationError
from django.contrib.auth.models import AbstractUser
from django.contrib.contenttypes.fields import GenericForeignKey, GenericRelation
from django.contrib.contenttypes.models import ContentType
from django.db import models
from django.utils import timezone
from django.utils.translation import gettext as _
from phonenumber_field.modelfields import PhoneNumberField
from graphql_relay import to_global_id


# --- MIXINS

class MixinUUIDs(models.Model):
    """Public facing UUIDs."""
    class Meta:
        abstract = True
    # uuid for web/app clients
    uuid = models.UUIDField(
        default=uuid.uuid4,
        editable=False,
        unique=True,
    )

    # global relay id
    @functools.cached_property
    def gid(self):
        return to_global_id(f"{self._meta.object_name}Type", self.uuid)


# --- CLASSES

<<<<<<< HEAD
class ACL(MixinUUIDs, models.Model):
    # *_cts list: list of valid models
    # checked in ForeignKey.limit_choices_to, Model.clean() and GQLFilterSet
=======
class ACE(MixinUUIDs, models.Model):
>>>>>>> 6bbb6b65
    access_object_cts = ['organization', 'project', 'operation']
    access_object_ct = models.ForeignKey(
        ContentType,
        on_delete=models.CASCADE,
        limit_choices_to={'model__in': access_object_cts},
    )
    access_object_id = models.PositiveIntegerField()
    access_object = GenericForeignKey(
        'access_object_ct',
        'access_object_id',
    )

    person = models.ForeignKey(
        to='Person',
        on_delete=models.CASCADE,
    )

    ACE_CODENAMES = [
        ('ADMIN', 'admin'),
    ]
    ace_string = models.CharField(
        max_length=5,
        choices=ACE_CODENAMES,
        default='ADMIN',
    )

    class Meta:
        indexes = [
            models.Index(fields=["access_object_ct", "access_object_id"]),
        ]

    def clean(self):
        super().clean()

        # restrict foreign models of access object
        label = self.access_object_ct.app_label
        model = self.access_object_ct.model
        valid_models = {'georga': self.access_object_cts}
        if label not in valid_models or model not in valid_models[label]:
            raise ValidationError(
                f"'{self.access_object_ct.app_labeled_name}' is not a valid "
                "content type for ACE.access_object")


class Device(MixinUUIDs, models.Model):
    organization = models.ForeignKey(
        to='Organization',
        on_delete=models.CASCADE,
    )
    device_string = models.CharField(
        max_length=50,
    )
    os_version = models.CharField(
        max_length=35,
    )
    app_version = models.CharField(
        max_length=15,
    )
    push_token = models.UUIDField(
        default=uuid.uuid4,
        editable=False,
    )

    def __str__(self):
        return '%s' % self.device_string

    class Meta:
        verbose_name = _("client device")
        verbose_name_plural = _("client devices")
        # TODO: translation: Client-Gerät


class Equipment(MixinUUIDs, models.Model):
    organization = models.ForeignKey(
        to='Organization',
        on_delete=models.CASCADE,
    )
    name = models.CharField(
        max_length=30,
        default='',
    )
    OWNER = [
        ('SELF', 'person itself'),
        ('ORG', 'provided by organization'),
        ('THIRDPARTY', 'other party'),
    ]
    owner = models.CharField(
        max_length=10,
        choices=OWNER,
        default='ORG',
    )

    def __str__(self):
        return '%s' % self.name

    def __unicode__(self):
        return '%s' % self.name

    class Meta:
        verbose_name = _("equipment")
        verbose_name_plural = _("equipment")
        # TODO: translate: Eigenes oder Material der Organisation


class Location(MixinUUIDs, models.Model):
    organization = models.ForeignKey(
        to='Organization',
        on_delete=models.CASCADE,
    )
    postal_address_name = models.CharField(
        max_length=50,
        null=True,
        blank=True,
    )
    postal_address_street = models.CharField(
        max_length=50,
        null=True,
        blank=True,
    )
    postal_address_zip_code = models.CharField(
        max_length=50,
        null=True,
        blank=True,
    )
    postal_address_city = models.CharField(
        max_length=50,
        null=True,
        blank=True,
    )
    postal_address_country = models.CharField(
        max_length=50,
        null=True,
        blank=True,
    )
    location_category = models.ForeignKey(
        to='LocationCategory',
        on_delete=models.CASCADE,
        null=True,
        blank=True,
    )

    class Meta:
        verbose_name = _("location")
        verbose_name_plural = _("locations")
        # TODO: translate: Ort


class LocationCategory(MixinUUIDs, models.Model):
    organization = models.ForeignKey(
        to='Organization',
        on_delete=models.CASCADE,
    )
    name = models.CharField(
        max_length=50,
    )

    class Meta:
        verbose_name = _("location category")
        verbose_name_plural = _("location categories")
        # TODO: translate: Einsatzort-Kategorie
        # e.g. operation location


class PersonToObject(MixinUUIDs, models.Model):
    person = models.ForeignKey(
        to='Person',
        on_delete=models.CASCADE,
    )

    # *_cts list: list of valid models
    # checked in ForeignKey.limit_choices_to, Model.clean() and GQLFilterSet
    relation_object_cts = [
        'organization', 'project', 'operation', 'task', 'shift', 'role', 'message']
    relation_object_ct = models.ForeignKey(
        ContentType,
        on_delete=models.CASCADE,
        limit_choices_to={'model__in': relation_object_cts},
    )
    relation_object_id = models.PositiveIntegerField()
    relation_object = GenericForeignKey(
        'relation_object_ct',
        'relation_object_id',
    )

    unnoticed = models.BooleanField(
        default=True,
    )
    bookmarked = models.BooleanField(
        default=False,
    )

    class Meta:
        indexes = [
            models.Index(fields=["relation_object_ct", "relation_object_id"]),
        ]

    def clean(self):
        super().clean()

        # restrict foreign models of relation_object
        label = self.relation_object_ct.app_label
        model = self.relation_object_ct.model
        valid_models = {'georga': self.relation_object_cts}
        if label not in valid_models or model not in valid_models[label]:
            raise ValidationError(
                f"'{self.relation_object_ct.app_labeled_name}' is not a valid "
                "content type for PersonToObject.relation_object")


class Message(MixinUUIDs, models.Model):
    '''
    A Message is sent via different channels to registered persons.

    priority: describes, how disruptive the message should be
    - disturb:
    category:
    - news: manually sent contents
    - alert: triggered by the system by cronjobs based on analysis
    - activity: on change of objects, which are relevant to the persons
    '''
    # *_cts list: list of valid models
    # checked in ForeignKey.limit_choices_to, Model.clean() and GQLFilterSet
    scope_cts = ['organization', 'project', 'operation', 'task', 'shift']
    scope_ct = models.ForeignKey(
        ContentType,
        on_delete=models.CASCADE,
        limit_choices_to={'model__in': scope_cts},
    )
    scope_id = models.PositiveIntegerField()
    scope = GenericForeignKey(
        'scope_ct',
        'scope_id',
    )

    title = models.CharField(
        max_length=100,
    )
    contents = models.CharField(
        max_length=1000,
    )
    PRIORITY = [
        ('URGENT', 'Urgent'),
        ('IMPORTANT', 'Important'),
        ('NORMAL', 'Normal'),
    ]
    priority = models.CharField(
        max_length=9,
        choices=PRIORITY,
        default='NORMAL',
    )
    CATEGORIES = [
        ('NEWS', 'news'),
        ('ALERT', 'alert'),
        ('ACTIVITY', 'activity'),
    ]
    category = models.CharField(
        max_length=8,
        choices=CATEGORIES,
        default='NEWS',
    )
    STATES = [
        ('DRAFT', 'draft'),
        ('PUBLISHED', 'published'),
    ]
    state = models.CharField(
        max_length=9,
        choices=STATES,
        default='DRAFT',
    )

    DELIVERY_STATES = [
        ('NONE', 'none'),
        ('PENDING', 'pending'),
        ('SENT', 'sent'),
        ('SENT_SUCCESSFULLY', 'sent successfully'),
        ('SENT_ERROR', 'sent error'),
    ]
    delivery_state_email = models.CharField(
        max_length=17,
        choices=DELIVERY_STATES,
        default='NONE',
    )
    delivery_state_push = models.CharField(
        max_length=17,
        choices=DELIVERY_STATES,
        default='NONE',
    )
    delivery_state_sms = models.CharField(
        max_length=17,
        choices=DELIVERY_STATES,
        default='NONE',
    )

    person_attributes = GenericRelation(
        PersonToObject,
        content_type_field='relation_object_ct',
        object_id_field='relation_object_id',
        related_query_name='message'
    )

    class Meta:
        indexes = [
            models.Index(fields=["scope_ct", "scope_id"]),
        ]

    def clean(self):
        super().clean()

        # restrict foreign models of scope
        label = self.scope_ct.app_label
        model = self.scope_ct.model
        valid_models = {'georga': self.scope_cts}
        if label not in valid_models or model not in valid_models[label]:
            raise ValidationError(
                f"'{self.scope_ct.app_labeled_name}' is not a valid "
                "content type for Message.scope")

    @property
    def delivery_state(self):
        for state in ["SENT_ERROR", "PENDING", "SENT", "SENT_SUCCESSFULLY"]:
            for channel_state in [self.delivery_state_email,
                                  self.delivery_state_push,
                                  self.delivery_state_sms]:
                if channel_state == state:
                    return state
        return "NONE"


class Operation(MixinUUIDs, models.Model):
    project = models.ForeignKey(
        to='Project',
        on_delete=models.CASCADE,
    )
    name = models.CharField(
        max_length=100,
    )
    is_active = models.BooleanField(
        null=True,
        blank=True,
        default=True,
    )

    ace = GenericRelation(
        ACE,
        content_type_field='access_object_ct',
        object_id_field='access_object_id',
        related_query_name='operation'
    )
    messages = GenericRelation(
        Message,
        content_type_field='scope_ct',
        object_id_field='scope_id',
        related_query_name='operation'
    )
    person_attributes = GenericRelation(
        PersonToObject,
        content_type_field='relation_object_ct',
        object_id_field='relation_object_id',
        related_query_name='operation'
    )

    def __str__(self):
        return '%s' % self.name

    class Meta:
        verbose_name = _("operation")
        verbose_name_plural = _("operations")
        # TODO: translate: Einsatz


class Organization(MixinUUIDs, models.Model):
    name = models.CharField(
        max_length=50,
    )

    ace = GenericRelation(
        ACE,
        content_type_field='access_object_ct',
        object_id_field='access_object_id',
        related_query_name='organisation'
    )
    messages = GenericRelation(
        Message,
        content_type_field='scope_ct',
        object_id_field='scope_id',
        related_query_name='organisation'
    )
    person_attributes = GenericRelation(
        PersonToObject,
        content_type_field='relation_object_ct',
        object_id_field='relation_object_id',
        related_query_name='organisation'
    )

    def __str__(self):
        return '%s' % self.name

    class Meta:
        verbose_name = _("organization")
        verbose_name_plural = _("organizations")
        # TODO: translation: Organisation


class Participant(MixinUUIDs, models.Model):
    role = models.ForeignKey(
        to='Role',
        on_delete=models.CASCADE,
    )
    person = models.ForeignKey(
        to='Person',
        on_delete=models.CASCADE,
    )


class Person(MixinUUIDs, AbstractUser):
    email = models.EmailField(
        'email address',
        unique=True,
    )
    USERNAME_FIELD = 'email'
    REQUIRED_FIELDS = ['username']

    password_modified = models.DateTimeField(default=timezone.now)

    TITLES = [
        ('MR', _('Mr.')),
        ('MS', _('Ms.')),
        ('MX', _('Mx.')),
        ('NONE', _('None')),
    ]

    title = models.CharField(
        max_length=4,
        choices=TITLES,
        default='NONE',
        verbose_name=_("title"),
    )

    properties = models.ManyToManyField(
        'PersonProperty',
        blank=True,
        verbose_name=_("properties"),
    )

    person_properties_freetext = models.CharField(
        max_length=60,
        null=True,
        blank=True,
        verbose_name=_("properties freetext"),
    )

    occupation = models.CharField(
        max_length=50,
        null=True,
        blank=True,
        verbose_name=_("occupation"),
    )

    task_fields_agreed = models.ManyToManyField(
        'TaskField',
        blank=True,
        verbose_name=_("agreement to task fields"),
    )

    task_field_note = models.TextField(
        max_length=300,
        null=True,
        blank=True,
        verbose_name=_("task field note"),
    )

    street = models.CharField(
        max_length=50,
        null=True,
        blank=True,
        verbose_name=_("street"),
    )

    number = models.CharField(
        max_length=8,
        null=True,
        blank=True,
        verbose_name=_("street number"),
    )

    postal_code = models.CharField(
        max_length=5,
        null=True,
        blank=True,
        verbose_name=_("postal code"),
    )

    city = models.CharField(
        max_length=50,
        null=True,
        blank=True,
        verbose_name=_("address - city"),
    )

    private_phone = PhoneNumberField(
        null=True,
        blank=True,
        max_length=20,
        verbose_name=_("fixed telephone"),
    )

    mobile_phone = PhoneNumberField(
        null=True,
        blank=True,
        max_length=20,
        verbose_name=_("mobile phone"),
    )

    remark = models.CharField(
        max_length=1000,
        null=True,
        blank=True,
        verbose_name=_("remarks"),
    )

    ANSWER_TOPICS = [
        ('UNDEFINED', _("undefined")),
        ('ABSOLUTE', _("absolute")),
        ('NOTONLY', _("not only")),
    ]
    only_job_related_topics = models.CharField(
        max_length=9,
        choices=ANSWER_TOPICS,
        null=True,
        blank=True,
        verbose_name=_("commitment only for job-related topics"),
        # "Einsatz nur für eigene Fachtätigkeiten"
    )
    is_active = models.BooleanField(
        null=True,
        blank=True,
    )

    roles_agreed = models.ManyToManyField(
        to='Role',
        blank=True,
        verbose_name=_("agreement to roles"),
    )

    # geolocation
    activity_radius_km = models.IntegerField(
        default=0,
        null=True,
        blank=True,
        verbose_name=_("agreement to activity radius in km"),
    )

    organizations_subscribed = models.ManyToManyField(
        to='Organization',
        verbose_name=_("organizations subscribed to"),
    )

    devices = models.ManyToManyField(
        to='Device',
        blank=True,
        verbose_name=_("devices"),
    )

    resources_provided = models.ManyToManyField(
        to='Resource',
        blank=True,
        verbose_name=_("resources provided")
    )

    def __name__(self):
        return self.email

    def __str__(self):
        return self.email

    def set_password(self, raw_password):
        super().set_password(raw_password)
        self.password_modified = timezone.now()

    class Meta:
        verbose_name = _("registered helper")
        verbose_name_plural = _("registered helpers")
        # TODO: translation: Registrierter Helfer


class PersonProperty(MixinUUIDs, models.Model):
    organization = models.ForeignKey(
        to='Organization',
        on_delete=models.CASCADE,
    )
    name = models.CharField(
        max_length=50,
        null=True,
        blank=True,
    )
    group = models.ForeignKey(
        to='PersonPropertyGroup',
        on_delete=models.CASCADE,
        null=True,
        blank=True,
        related_name="person_property_group",
    )

    def __str__(self):
        return '%s' % self.name

    def __unicode__(self):
        return '%s' % self.name

    class Meta:
        verbose_name = _("person property")
        verbose_name_plural = _("person properties")
        # TODO: translate: PersonProperty


class PersonPropertyGroup(MixinUUIDs, models.Model):
    organization = models.ForeignKey(
        to='Organization',
        on_delete=models.CASCADE,
    )
    codename = models.CharField(
        max_length=30,
        default='',
        verbose_name=_("person propery group"),
    )

    name = models.CharField(
        max_length=50,
        null=True,
        blank=True,
    )

    SELECTION_TYPES = [
        ('MULTISELECT', _('multiselect')),
        ('SINGLESELECT', _('singleselect')),
    ]

    selection_type = models.CharField(
        max_length=12,
        choices=SELECTION_TYPES,
        default='MULTISELECT',
        verbose_name=_("selection type"),
    )
    NECESSITIES = [
        ('RECOMMENDED', _("recommended")),
        ('MANDATORY', _("mandatory")),
        ('NOT_POSSIBLE', _("not possible")),
    ]
    necessity = models.CharField(
        max_length=12,
        choices=NECESSITIES,
        default="RECOMMENDED",
        verbose_name=_("necessity"),
        # TODO: translate: "Erforderlichkeit"
    )

    def __str__(self):
        return '%s' % self.name

    def __unicode__(self):
        return '%s' % self.name

    class Meta:
        verbose_name = _("group of person properties")
        verbose_name_plural = _("groups of person properties")
        # TODO: translate: PersonPropertyGroup


class Project(MixinUUIDs, models.Model):
    organization = models.ForeignKey(
        to='Organization',
        on_delete=models.CASCADE,
    )
    name = models.CharField(
        max_length=50,
    )

    ace = GenericRelation(
        ACE,
        content_type_field='access_object_ct',
        object_id_field='access_object_id',
        related_query_name='project'
    )
    messages = GenericRelation(
        Message,
        content_type_field='scope_ct',
        object_id_field='scope_id',
        related_query_name='project'
    )
    person_attributes = GenericRelation(
        PersonToObject,
        content_type_field='relation_object_ct',
        object_id_field='relation_object_id',
        related_query_name='project'
    )

    def __str__(self):
        return '%s' % self.name

    class Meta:
        verbose_name = _("project")
        verbose_name_plural = _("projects")
        # TODO: translation: Projekt


class Resource(MixinUUIDs, models.Model):
    shift = models.ForeignKey(
        to='Shift',
        on_delete=models.CASCADE,
    )
    title = models.CharField(
        max_length=50,
        default='',
    )
    description = models.CharField(
        max_length=50,
    )
    personal_hint = models.CharField(
        max_length=50,
    )
    equipment_needed = models.ManyToManyField(
        to='Equipment',
        blank=True,
        related_name='equipment_needed',
    )
    amount = models.IntegerField(
        verbose_name=_("Amount of resources desirable with this role"),
        default=1,
    )

    def __str__(self):
        return '%s' % self.description

    class Meta:
        verbose_name = _("resource")
        verbose_name_plural = _("resources")
        # TODO: translation: Ressource


class Role(MixinUUIDs, models.Model):
    shift = models.ForeignKey(
        to='Shift',
        on_delete=models.CASCADE,
    )
    title = models.CharField(
        max_length=50,
        default='',
    )
    description = models.CharField(
        max_length=50,
        null=True,
        blank=True,
    )
    is_template = models.BooleanField(
        null=True,
        blank=True,
        default=False,
    )

    person_attributes = GenericRelation(
        PersonToObject,
        content_type_field='relation_object_ct',
        object_id_field='relation_object_id',
        related_query_name='role'
    )

    def __str__(self):
        return '%s' % self.description

    class Meta:
        verbose_name = _("role")
        verbose_name_plural = _("roles")
        # TODO: translate: Einsatzrolle


class RoleSpecification(MixinUUIDs, models.Model):
    role = models.ForeignKey(
        to='Role',
        on_delete=models.CASCADE,
    )
    person_properties = models.ManyToManyField(
        to='PersonProperty',
        blank=True,
        related_name='person_properties',
    )
    NECESSITIES = [
        ('RECOMMENDED', _("recommended")),
        ('MANDATORY', _("mandatory")),
        ('NOT_POSSIBLE', _("not possible")),
    ]
    necessity = models.CharField(
        max_length=12,
        choices=NECESSITIES,
        default="RECOMMENDED",
        verbose_name=_("necessity"),
        # TODO: translate: "Erforderlichkeit"
    )


class Shift(MixinUUIDs, models.Model):
    start_time = models.DateTimeField()
    end_time = models.DateTimeField()
    STATES = [
        ('DRAFT', 'draft'),
        ('PUBLISHED', 'published'),
        ('CANCELED', 'canceled'),
        ('DELETED', 'deleted'),
        ('DONE', 'done'),
    ]
    state = models.CharField(
        max_length=9,
        choices=STATES,
        default='DRAFT',
    )
    task = models.ForeignKey(
        to='Task',
        on_delete=models.CASCADE,
    )
    enrollment_deadline = models.DateTimeField(
        default=datetime.now,
    )
    locations = models.ManyToManyField(
        to='Location',
        related_name='shift_locations',
    )

    messages = GenericRelation(
        Message,
        content_type_field='scope_ct',
        object_id_field='scope_id',
        related_query_name='shift'
    )
    person_attributes = GenericRelation(
        PersonToObject,
        content_type_field='relation_object_ct',
        object_id_field='relation_object_id',
        related_query_name='shift'
    )

    class Meta:
        verbose_name = _("shift")
        verbose_name_plural = _("shifts")
        # TODO: translate: Schicht


class Task(MixinUUIDs, models.Model):
    operation = models.ForeignKey(
        to='Operation',
        on_delete=models.CASCADE,
    )
    field = models.ForeignKey(
        to='TaskField',
        on_delete=models.DO_NOTHING,
    )
    roles = models.ManyToManyField(
        to='Role',
        blank=True,
        related_name='task_roles',
    )
    resources_required = models.ManyToManyField(
        to='Resource',
        blank=True,
        related_name='resources_required',
    )
    resources_desirable = models.ManyToManyField(
        to='Resource',
        blank=True,
        related_name='resources_desirable',
    )
    locations = models.ManyToManyField(
        to='Location',
        blank=True,
        related_name='task_locations',
    )
    title = models.CharField(
        max_length=100,
    )
    description = models.CharField(
        max_length=1000,
        null=True,
        blank=True,
    )
    start_time = models.DateTimeField()
    end_time = models.DateTimeField(
        null=True,
        blank=True,
    )

    messages = GenericRelation(
        Message,
        content_type_field='scope_ct',
        object_id_field='scope_id',
        related_query_name='task'
    )
    person_attributes = GenericRelation(
        PersonToObject,
        content_type_field='relation_object_ct',
        object_id_field='relation_object_id',
        related_query_name='task'
    )

    def __str__(self):
        return '%s' % self.title

    class Meta:
        verbose_name = _("task")
        verbose_name_plural = _("tasks")
        # TODO: translate: Aufgabe


class TaskField(MixinUUIDs, models.Model):
    organization = models.ForeignKey(
        to='Organization',
        on_delete=models.CASCADE,
    )
    name = models.CharField(
        max_length=50,
    )
    description = models.CharField(
        max_length=500,
        null=True,
        blank=True,
    )

    def __str__(self):
        return '%s' % self.name

    class Meta:
        verbose_name = _("task field")
        verbose_name_plural = _("task fields")
        # TODO: translate: Aufgabentyp<|MERGE_RESOLUTION|>--- conflicted
+++ resolved
@@ -34,13 +34,9 @@
 
 # --- CLASSES
 
-<<<<<<< HEAD
-class ACL(MixinUUIDs, models.Model):
+class ACE(MixinUUIDs, models.Model):
     # *_cts list: list of valid models
     # checked in ForeignKey.limit_choices_to, Model.clean() and GQLFilterSet
-=======
-class ACE(MixinUUIDs, models.Model):
->>>>>>> 6bbb6b65
     access_object_cts = ['organization', 'project', 'operation']
     access_object_ct = models.ForeignKey(
         ContentType,
